import React, { useCallback } from 'react';
import { useSelector } from 'react-redux';

import * as actions from './actions';
import * as selectors from './selectors';
import { useAppDispatch } from './configureStore';

import ButtonMenuItem from './ButtonMenuItem';
import MenuGroup from './MenuGroup';
import MenuAside from './MenuAside';

import styles from './BuildMenu.module.css';

interface BuildMenuProps {
  close: () => void;
}

const useDispatchAndClose = (action: () => actions.ThunkAction, close: () => void) => {
  const dispatch = useAppDispatch();

  return useCallback(
    () => {
      dispatch(action());
      close();
    },
    [action, close, dispatch]
  );
}

const BuildMenu: React.FC<BuildMenuProps> = props => {
  const compile = useDispatchAndClose(actions.performCompile, props.close);
  const execute = useDispatchAndClose(actions.performExecute, props.close);

  return (
    <MenuGroup title="Run Now">
      <ButtonMenuItem name="Run" onClick={execute}>
<<<<<<< HEAD
        Build and run the code, showing the output. 
        Equivalent to <code className={styles.code}>java Main.java</code>.
      </ButtonMenuItem>
      <ButtonMenuItem name="Build" onClick={compile}>
        Build the code without running it. 
        Equivalent to <code className={styles.code}>javac Main.java</code>.
=======
          Build and run the code, showing the output.
      </ButtonMenuItem>
      <ButtonMenuItem name="Build" onClick={compile}>
          Build the code without running it.
>>>>>>> c27fc094
      </ButtonMenuItem>
    </MenuGroup>
  );
};

export default BuildMenu;<|MERGE_RESOLUTION|>--- conflicted
+++ resolved
@@ -34,19 +34,10 @@
   return (
     <MenuGroup title="Run Now">
       <ButtonMenuItem name="Run" onClick={execute}>
-<<<<<<< HEAD
-        Build and run the code, showing the output. 
-        Equivalent to <code className={styles.code}>java Main.java</code>.
-      </ButtonMenuItem>
-      <ButtonMenuItem name="Build" onClick={compile}>
-        Build the code without running it. 
-        Equivalent to <code className={styles.code}>javac Main.java</code>.
-=======
           Build and run the code, showing the output.
       </ButtonMenuItem>
       <ButtonMenuItem name="Build" onClick={compile}>
           Build the code without running it.
->>>>>>> c27fc094
       </ButtonMenuItem>
     </MenuGroup>
   );
